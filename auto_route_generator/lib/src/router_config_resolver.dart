--- conflicted
+++ resolved
@@ -65,12 +65,8 @@
         routeConfig.parameters.add(await paramResolver.resolve(p));
       }
     }
-<<<<<<< HEAD
-    return _routeConfig;
-=======
 
     return routeConfig;
->>>>>>> 44d8c4a2
   }
 
   void _extractRouteMetaData(RouteConfig routeConfig, FieldElement field) {
