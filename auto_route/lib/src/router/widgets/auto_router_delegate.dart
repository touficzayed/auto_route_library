--- conflicted
+++ resolved
@@ -13,13 +13,8 @@
 part 'root_stack_router.dart';
 
 typedef RoutesBuilder = List<PageRouteInfo> Function(BuildContext context);
-<<<<<<< HEAD
-typedef RoutePopCallBack = void Function(PageRouteInfo route, dynamic results);
-typedef OnRoutesCallBack = Future<void> Function(UrlState tree);
-=======
 typedef RoutePopCallBack = void Function(RouteMatch route, dynamic results);
 typedef OnNavigateCallBack = void Function(UrlState tree, bool initial);
->>>>>>> dde8c78b
 typedef NavigatorObserversBuilder = List<NavigatorObserver> Function();
 
 class AutoRouterDelegate extends RouterDelegate<UrlState> with ChangeNotifier {
@@ -43,7 +38,9 @@
   }
 
   static reportUrlChanged(BuildContext context, String url) {
-    Router.of(context).routeInformationProvider?.routerReportsNewRouteInformation(
+    Router.of(context)
+        .routeInformationProvider
+        ?.routerReportsNewRouteInformation(
           RouteInformation(
             location: url,
           ),
@@ -72,11 +69,7 @@
     required RoutesBuilder routes,
     String? navRestorationScopeId,
     RoutePopCallBack? onPopRoute,
-<<<<<<< HEAD
-    OnRoutesCallBack? onInitialRoutes,
-=======
     OnNavigateCallBack? onNavigate,
->>>>>>> dde8c78b
     NavigatorObserversBuilder navigatorObservers,
   }) = _DeclarativeAutoRouterDelegate;
 
@@ -164,25 +157,16 @@
 class _DeclarativeAutoRouterDelegate extends AutoRouterDelegate {
   final RoutesBuilder routes;
   final RoutePopCallBack? onPopRoute;
-<<<<<<< HEAD
-  final OnRoutesCallBack? onInitialRoutes;
-=======
   final OnNavigateCallBack? onNavigate;
->>>>>>> dde8c78b
 
   _DeclarativeAutoRouterDelegate(
     RootStackRouter controller, {
     required this.routes,
     String? navRestorationScopeId,
     this.onPopRoute,
-<<<<<<< HEAD
-    this.onInitialRoutes,
-    NavigatorObserversBuilder navigatorObservers = AutoRouterDelegate.defaultNavigatorObserversBuilder,
-=======
     this.onNavigate,
     NavigatorObserversBuilder navigatorObservers =
         AutoRouterDelegate.defaultNavigatorObserversBuilder,
->>>>>>> dde8c78b
   }) : super(
           controller,
           navRestorationScopeId: navRestorationScopeId,
