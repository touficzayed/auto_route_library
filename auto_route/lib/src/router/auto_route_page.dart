import 'dart:async';

import 'package:auto_route/auto_route.dart';
import 'package:auto_route/src/route/route_data_scope.dart';
import 'package:flutter/cupertino.dart';
import 'package:flutter/foundation.dart';
import 'package:flutter/material.dart';

typedef AutoRouteWidgetBuilder = Widget Function(RouteData data);

abstract class AutoRoutePage<T> extends Page<T> {
  final RouteData routeData;
  final AutoRouteWidgetBuilder builder;
  final bool fullscreenDialog;
  final bool maintainState;

  final _popCompleter = Completer<T?>();

  Future<T?> get popped => _popCompleter.future;

  AutoRoutePage({
    required this.routeData,
    required this.builder,
    this.fullscreenDialog = false,
    this.maintainState = true,
    LocalKey? key,
  }) : super(
          name: routeData.name,
          arguments: routeData.route.args,
        );

  @override
  bool canUpdate(Page<dynamic> other) {
<<<<<<< HEAD
    return other.runtimeType == runtimeType && (other as AutoRoutePage).routeKey == routeKey;
  }

  ValueKey get routeKey => routeData.key;
=======
    return other.runtimeType == runtimeType &&
        (other as AutoRoutePage).routeKey == routeKey;
  }

  LocalKey get routeKey => routeData.key;
>>>>>>> dde8c78b

  Widget buildPage(BuildContext context) {
    var childToBuild = builder(routeData);
    if (childToBuild is AutoRouteWrapper) {
      childToBuild = (childToBuild as AutoRouteWrapper).wrappedRoute(context);
    }
    return RouteDataScope(
      child: childToBuild,
      segmentsHash: routeData.hashCode,
      routeData: routeData,
    );
  }

  Route<T> onCreateRoute(BuildContext context);

  @override
  Route<T> createRoute(BuildContext context) {
    return onCreateRoute(context)
      ..popped.then(
        _popCompleter.complete,
      );
  }
}

class MaterialPageX<T> extends AutoRoutePage<T> {
  MaterialPageX({
    required RouteData routeData,
    required AutoRouteWidgetBuilder builder,
    bool fullscreenDialog = false,
    bool maintainState = true,
    LocalKey? key,
  }) : super(
          routeData: routeData,
          builder: builder,
          maintainState: maintainState,
          fullscreenDialog: fullscreenDialog,
          key: key,
        );

  @override
  Route<T> onCreateRoute(BuildContext context) {
    return _PageBasedMaterialPageRoute<T>(page: this);
  }
}

class _PageBasedMaterialPageRoute<T> extends PageRoute<T> with MaterialRouteTransitionMixin<T> {
  _PageBasedMaterialPageRoute({
    required AutoRoutePage page,
  }) : super(settings: page);

  AutoRoutePage get _page => settings as AutoRoutePage;

  @override
  Widget buildContent(BuildContext context) => _page.buildPage(context);

  @override
  bool get maintainState => _page.maintainState;

  @override
  bool get fullscreenDialog => _page.fullscreenDialog;

  @override
  String get debugLabel => '${super.debugLabel}(${_page.name})';
}

abstract class _TitledAutoRoutePage<T> extends AutoRoutePage<T> {
  final String? title;

  _TitledAutoRoutePage({
    required RouteData routeData,
    required AutoRouteWidgetBuilder builder,
    this.title,
    bool fullscreenDialog = false,
    bool maintainState = true,
  }) : super(
          routeData: routeData,
          builder: builder,
          maintainState: maintainState,
          fullscreenDialog: fullscreenDialog,
        );
}

class CupertinoPageX<T> extends _TitledAutoRoutePage<T> {
  CupertinoPageX({
    required RouteData routeData,
    required AutoRouteWidgetBuilder builder,
    String? title,
    bool fullscreenDialog = false,
    bool maintainState = true,
  }) : super(
            routeData: routeData,
            builder: builder,
            maintainState: maintainState,
            fullscreenDialog: fullscreenDialog,
            title: title);

  @override
  Route<T> onCreateRoute(BuildContext context) {
    return _PageBasedCupertinoPageRoute<T>(page: this);
  }
}

class _PageBasedCupertinoPageRoute<T> extends PageRoute<T> with CupertinoRouteTransitionMixin<T> {
  _PageBasedCupertinoPageRoute({
    required _TitledAutoRoutePage page,
  }) : super(settings: page);

  _TitledAutoRoutePage get _page => settings as _TitledAutoRoutePage;

  @override
  Widget buildContent(BuildContext context) => _page.buildPage(context);

  @override
  String? get title => _page.title;

  @override
  bool get maintainState => _page.maintainState;

  @override
  bool get fullscreenDialog => _page.fullscreenDialog;

  @override
  String get debugLabel => '${super.debugLabel}(${_page.name})';
}

class AdaptivePage<T> extends _TitledAutoRoutePage<T> {
  AdaptivePage({
    required RouteData routeData,
    required AutoRouteWidgetBuilder builder,
    String? title,
    bool fullscreenDialog = false,
    bool maintainState = true,
  }) : super(
          routeData: routeData,
          builder: builder,
          title: title,
          maintainState: maintainState,
          fullscreenDialog: fullscreenDialog,
        );

  @override
  Route<T> onCreateRoute(BuildContext context) {
    if (kIsWeb) {
      return PageRouteBuilder<T>(
        pageBuilder: (_, __, ___) => buildPage(context),
        settings: this,
        maintainState: maintainState,
        fullscreenDialog: fullscreenDialog,
      );
    }

    final platform = Theme.of(context).platform;
    if (platform == TargetPlatform.iOS || platform == TargetPlatform.macOS) {
      return _PageBasedCupertinoPageRoute<T>(page: this);
    }
    return _PageBasedMaterialPageRoute<T>(page: this);
  }
}

typedef CustomRouteBuilder<T> = Route<T> Function<T>(BuildContext context, Widget child, CustomPage page);

class CustomPage<T> extends AutoRoutePage<T> {
  final bool opaque;
  final int durationInMilliseconds;
  final int reverseDurationInMilliseconds;
  final Color? barrierColor;
  final bool barrierDismissible;
  final String? barrierLabel;
  final RouteTransitionsBuilder? transitionsBuilder;
  final CustomRouteBuilder? customRouteBuilder;

  CustomPage({
    required RouteData routeData,
    required AutoRouteWidgetBuilder builder,
    bool fullscreenDialog = false,
    bool maintainState = true,
    this.opaque = true,
    this.durationInMilliseconds = 300,
    this.reverseDurationInMilliseconds = 300,
    this.barrierColor,
    this.barrierDismissible = false,
    this.barrierLabel,
    this.transitionsBuilder,
    this.customRouteBuilder,
    LocalKey? key,
  }) : super(
          routeData: routeData,
          key: key,
          builder: builder,
          maintainState: maintainState,
          fullscreenDialog: fullscreenDialog,
        );

  @override
  Route<T> onCreateRoute(BuildContext context) {
    if (customRouteBuilder != null) {
      return customRouteBuilder!<T>(context, buildPage(context), this);
    }
    return PageRouteBuilder<T>(
      pageBuilder: (_, __, ___) => buildPage(context),
      settings: this,
      opaque: opaque,
      transitionDuration: Duration(milliseconds: durationInMilliseconds),
      reverseTransitionDuration: Duration(milliseconds: reverseDurationInMilliseconds),
      barrierColor: barrierColor,
      barrierDismissible: barrierDismissible,
      barrierLabel: barrierLabel,
      transitionsBuilder: transitionsBuilder ?? _defaultTransitionsBuilder,
      fullscreenDialog: fullscreenDialog,
      maintainState: maintainState,
    );
  }

  Widget _defaultTransitionsBuilder(
      BuildContext context, Animation<double> animation, Animation<double> secondaryAnimation, Widget child) {
    return child;
  }
}<|MERGE_RESOLUTION|>--- conflicted
+++ resolved
@@ -31,18 +31,11 @@
 
   @override
   bool canUpdate(Page<dynamic> other) {
-<<<<<<< HEAD
-    return other.runtimeType == runtimeType && (other as AutoRoutePage).routeKey == routeKey;
-  }
-
-  ValueKey get routeKey => routeData.key;
-=======
     return other.runtimeType == runtimeType &&
         (other as AutoRoutePage).routeKey == routeKey;
   }
 
   LocalKey get routeKey => routeData.key;
->>>>>>> dde8c78b
 
   Widget buildPage(BuildContext context) {
     var childToBuild = builder(routeData);
@@ -88,7 +81,8 @@
   }
 }
 
-class _PageBasedMaterialPageRoute<T> extends PageRoute<T> with MaterialRouteTransitionMixin<T> {
+class _PageBasedMaterialPageRoute<T> extends PageRoute<T>
+    with MaterialRouteTransitionMixin<T> {
   _PageBasedMaterialPageRoute({
     required AutoRoutePage page,
   }) : super(settings: page);
@@ -145,7 +139,8 @@
   }
 }
 
-class _PageBasedCupertinoPageRoute<T> extends PageRoute<T> with CupertinoRouteTransitionMixin<T> {
+class _PageBasedCupertinoPageRoute<T> extends PageRoute<T>
+    with CupertinoRouteTransitionMixin<T> {
   _PageBasedCupertinoPageRoute({
     required _TitledAutoRoutePage page,
   }) : super(settings: page);
@@ -202,7 +197,8 @@
   }
 }
 
-typedef CustomRouteBuilder<T> = Route<T> Function<T>(BuildContext context, Widget child, CustomPage page);
+typedef CustomRouteBuilder<T> = Route<T> Function<T>(
+    BuildContext context, Widget child, CustomPage page);
 
 class CustomPage<T> extends AutoRoutePage<T> {
   final bool opaque;
@@ -246,7 +242,8 @@
       settings: this,
       opaque: opaque,
       transitionDuration: Duration(milliseconds: durationInMilliseconds),
-      reverseTransitionDuration: Duration(milliseconds: reverseDurationInMilliseconds),
+      reverseTransitionDuration:
+          Duration(milliseconds: reverseDurationInMilliseconds),
       barrierColor: barrierColor,
       barrierDismissible: barrierDismissible,
       barrierLabel: barrierLabel,
@@ -257,7 +254,10 @@
   }
 
   Widget _defaultTransitionsBuilder(
-      BuildContext context, Animation<double> animation, Animation<double> secondaryAnimation, Widget child) {
+      BuildContext context,
+      Animation<double> animation,
+      Animation<double> secondaryAnimation,
+      Widget child) {
     return child;
   }
 }