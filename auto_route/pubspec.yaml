name: auto_route
description: AutoRoute is a declarative routing solution, where everything needed for navigation is automatically generated for you.
<<<<<<< HEAD
version: 2.0.2
=======
version: 2.2.0
>>>>>>> dde8c78b
homepage: https://github.com/Milad-Akarie/auto_route_library

environment:
  sdk: ">=2.12.0 <3.0.0"

dependencies:
  flutter:
    sdk: flutter
  path: ^1.8.0
  collection: ^1.15.0


dev_dependencies:
  flutter_test:
    sdk: flutter

<|MERGE_RESOLUTION|>--- conflicted
+++ resolved
@@ -1,10 +1,6 @@
 name: auto_route
 description: AutoRoute is a declarative routing solution, where everything needed for navigation is automatically generated for you.
-<<<<<<< HEAD
-version: 2.0.2
-=======
 version: 2.2.0
->>>>>>> dde8c78b
 homepage: https://github.com/Milad-Akarie/auto_route_library
 
 environment:
